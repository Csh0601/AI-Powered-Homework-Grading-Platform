--- conflicted
+++ resolved
@@ -1,11 +1,7 @@
 // API配置文件
 export const API_CONFIG = {
     // 同一WiFi网络：使用电脑的WiFi IP地址
-<<<<<<< HEAD
-    BASE_URL: 'http://172.29.44.8:5000',  // 电脑在WiFi网络中的IP
-=======
     BASE_URL: 'http://172.28.138.140:5000',  // 更改为实际后端服务器IP地址
->>>>>>> 50b8e6f4
     TIMEOUT: 120000, // 增加到2分钟，因为OCR处理需要时间
     RETRY_COUNT: 3,
   };
